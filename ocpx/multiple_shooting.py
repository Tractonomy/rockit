--- conflicted
+++ resolved
@@ -6,11 +6,8 @@
     SamplingMethod.__init__(self,*args,**kwargs)
     self.X = [] # List that will hold N+1 decision variables for state vector
     self.U = [] # List that will hold N decision variables for control vector
-<<<<<<< HEAD
     self.rk4_coeff = []
-=======
     self.P = []
->>>>>>> a4f940d2
 
   def transcribe(self,stage,opti):
     """
@@ -58,20 +55,13 @@
 
       for c in stage._path_constraints_expr(): # for each constraint expression
         # Add it to the optimizer, but first make x,u concrete.
-<<<<<<< HEAD
-        opti.subject_to(stage._constr_apply(c,x=self.X[k],u=self.U[k],T = self.T))
-=======
-        opti.subject_to(stage._constr_apply(c,x=self.X[k],u=self.U[k],p=self.P))
->>>>>>> a4f940d2
+        opti.subject_to(stage._constr_apply(c,x=self.X[k],u=self.U[k],T = self.T,p=self.P))
 
     for c in stage._boundary_constraints_expr(): # Append boundary conditions to the end
       opti.subject_to(stage._constr_apply(c,p=self.P))
         
   def add_objective(self,stage,opti):
-<<<<<<< HEAD
     opti.minimize(opti.f+stage._expr_apply(stage._objective,T=self.T))
-=======
-    opti.minimize(opti.f+stage._expr_apply(stage._objective))
 
   def add_parameter(self,stage,opti):
     for p in stage.parameters:
@@ -81,4 +71,3 @@
     for i,p in enumerate(stage.parameters):   
       opti.set_value(self.P[i], stage._param_vals[p])
 
->>>>>>> a4f940d2
