--- conflicted
+++ resolved
@@ -7,11 +7,7 @@
     self.X = [] # List that will hold N+1 decision variables for state vector
     self.U = [] # List that will hold N decision variables for control vector
     self.T = None
-<<<<<<< HEAD
-=======
     self.t0 = None
-    self.rk4_coeff = []
->>>>>>> 25e5ac1d
     self.P = []
     self.poly_coeff = [] # Optional list to save the coefficients for a polynomial 
     self.xk = [] # List for intermediate integrator states
@@ -60,14 +56,8 @@
     self.xk = [self.X[0]]
 
     for k in range(self.N):
-      FF = F(x0=self.X[k],u=self.U[k],T=self.control_grid[k])
+      FF = F(x0=self.X[k],u=self.U[k],t0=self.control_grid[k],T=self.control_grid[k+1]-self.control_grid[k])
       # Dynamic constraints a.k.a. gap-closing constraints
-<<<<<<< HEAD
-
-=======
-      FF = F(x0=self.X[k],u=self.U[k],T=self.T, t0=self.t0)
-      self.rk4_coeff.append(FF["poly_coeff"])
->>>>>>> 25e5ac1d
       opti.subject_to(self.X[k+1]==FF["xf"])
 
       # Save intermediate info
