<<<<<<< HEAD
from .stage_options import GridControl, GridIntegrator
import numpy as np
from casadi import vertcat


class OcpxSolution:
    def __init__(self, sol):
        self.sol = sol

    def sample(self, stage, expr, grid):
        if isinstance(grid, GridControl):
            return self._grid_control(stage, expr, grid)

        elif isinstance(grid, GridIntegrator):
            return self._grid_integrator(stage, expr, grid)
        else:
            raise Exception("Unknown grid option")

    def _grid_control(self, stage, expr, grid):
        sub_expr = []
        sub_expr.append(stage._constr_apply(
            expr, x=stage._method.X[0], u=stage._method.U[0]))
        for k in range(stage._method.N):
            sub_expr.append(stage._constr_apply(
                expr, x=stage._method.X[k], u=stage._method.U[k]))
        sub_expr.append(stage._constr_apply(
            expr, x=stage._method.X[-1], u=stage._method.U[-1]))
        res = [self.sol.value(elem) for elem in sub_expr]
        time = np.linspace(stage.t0, stage.tf, stage._method.N+1)
        return time, np.array(res)

    def _grid_integrator(self, stage, expr, grid):
        sub_expr = []
        sub_expr.append(stage._constr_apply(
            expr, x=stage._method.xk[0], u=stage._method.U[0]))
        for k in range(stage._method.N):
            for l in range(stage._method.M):
                sub_expr.append(stage._constr_apply(
                    expr, x=stage._method.xk[k*stage._method.M + l], u=stage._method.U[k]))
        sub_expr.append(stage._constr_apply(
            expr, x=stage._method.xk[-1], u=stage._method.U[-1]))
        res = [self.sol.value(elem) for elem in sub_expr]
        time = np.linspace(stage.t0, stage.tf,
                           stage._method.N*stage._method.M+1)
        return time, np.array(res)
=======
from .stage_options import GridControl, GridIntegrator
import numpy as np
from casadi import vertcat


class OcpxSolution:
    def __init__(self, sol):
        self.sol = sol

    def sample(self, stage, expr, grid):
        if isinstance(grid, GridControl):
            return self._grid_control(stage, expr, grid)

        elif isinstance(grid, GridIntegrator):
            return self._grid_integrator(stage, expr, grid)
        else:
            raise Exception("Unknown grid option")

    def _grid_control(self, stage, expr, grid):
        sub_expr = []
        sub_expr.append(stage._constr_apply(
            expr, x=stage._method.X[0], u=stage._method.U[0]))
        for k in range(stage._method.N):
            sub_expr.append(stage._constr_apply(
                expr, x=stage._method.X[k + 1], u=stage._method.U[k]))
        res = [self.sol.value(elem) for elem in sub_expr]
        time = self.sol.value(stage._method.control_grid)
        return time, np.array(res)

    def _grid_integrator(self, stage, expr, grid):
        sub_expr = []
        sub_expr.append(stage._constr_apply(
            expr, x=stage._method.xk[0], u=stage._method.U[0]))
        for k in range(stage._method.N):
            for l in range(stage._method.M):
                sub_expr.append(stage._constr_apply(
                    expr, x=stage._method.xk[k * stage._method.M + l + 1], u=stage._method.U[k]))
        res = [self.sol.value(elem) for elem in sub_expr]
        time = np.linspace(stage.t0, stage.tf,
                           stage._method.N * stage._method.M + 1)
        return time, np.array(res)
>>>>>>> ecc49e3a
<|MERGE_RESOLUTION|>--- conflicted
+++ resolved
@@ -1,89 +1,41 @@
-<<<<<<< HEAD
-from .stage_options import GridControl, GridIntegrator
-import numpy as np
-from casadi import vertcat
-
-
-class OcpxSolution:
-    def __init__(self, sol):
-        self.sol = sol
-
-    def sample(self, stage, expr, grid):
-        if isinstance(grid, GridControl):
-            return self._grid_control(stage, expr, grid)
-
-        elif isinstance(grid, GridIntegrator):
-            return self._grid_integrator(stage, expr, grid)
-        else:
-            raise Exception("Unknown grid option")
-
-    def _grid_control(self, stage, expr, grid):
-        sub_expr = []
-        sub_expr.append(stage._constr_apply(
-            expr, x=stage._method.X[0], u=stage._method.U[0]))
-        for k in range(stage._method.N):
-            sub_expr.append(stage._constr_apply(
-                expr, x=stage._method.X[k], u=stage._method.U[k]))
-        sub_expr.append(stage._constr_apply(
-            expr, x=stage._method.X[-1], u=stage._method.U[-1]))
-        res = [self.sol.value(elem) for elem in sub_expr]
-        time = np.linspace(stage.t0, stage.tf, stage._method.N+1)
-        return time, np.array(res)
-
-    def _grid_integrator(self, stage, expr, grid):
-        sub_expr = []
-        sub_expr.append(stage._constr_apply(
-            expr, x=stage._method.xk[0], u=stage._method.U[0]))
-        for k in range(stage._method.N):
-            for l in range(stage._method.M):
-                sub_expr.append(stage._constr_apply(
-                    expr, x=stage._method.xk[k*stage._method.M + l], u=stage._method.U[k]))
-        sub_expr.append(stage._constr_apply(
-            expr, x=stage._method.xk[-1], u=stage._method.U[-1]))
-        res = [self.sol.value(elem) for elem in sub_expr]
-        time = np.linspace(stage.t0, stage.tf,
-                           stage._method.N*stage._method.M+1)
-        return time, np.array(res)
-=======
-from .stage_options import GridControl, GridIntegrator
-import numpy as np
-from casadi import vertcat
-
-
-class OcpxSolution:
-    def __init__(self, sol):
-        self.sol = sol
-
-    def sample(self, stage, expr, grid):
-        if isinstance(grid, GridControl):
-            return self._grid_control(stage, expr, grid)
-
-        elif isinstance(grid, GridIntegrator):
-            return self._grid_integrator(stage, expr, grid)
-        else:
-            raise Exception("Unknown grid option")
-
-    def _grid_control(self, stage, expr, grid):
-        sub_expr = []
-        sub_expr.append(stage._constr_apply(
-            expr, x=stage._method.X[0], u=stage._method.U[0]))
-        for k in range(stage._method.N):
-            sub_expr.append(stage._constr_apply(
-                expr, x=stage._method.X[k + 1], u=stage._method.U[k]))
-        res = [self.sol.value(elem) for elem in sub_expr]
-        time = self.sol.value(stage._method.control_grid)
-        return time, np.array(res)
-
-    def _grid_integrator(self, stage, expr, grid):
-        sub_expr = []
-        sub_expr.append(stage._constr_apply(
-            expr, x=stage._method.xk[0], u=stage._method.U[0]))
-        for k in range(stage._method.N):
-            for l in range(stage._method.M):
-                sub_expr.append(stage._constr_apply(
-                    expr, x=stage._method.xk[k * stage._method.M + l + 1], u=stage._method.U[k]))
-        res = [self.sol.value(elem) for elem in sub_expr]
-        time = np.linspace(stage.t0, stage.tf,
-                           stage._method.N * stage._method.M + 1)
-        return time, np.array(res)
->>>>>>> ecc49e3a
+from .stage_options import GridControl, GridIntegrator
+import numpy as np
+from casadi import vertcat
+
+
+class OcpxSolution:
+    def __init__(self, sol):
+        self.sol = sol
+
+    def sample(self, stage, expr, grid):
+        if isinstance(grid, GridControl):
+            return self._grid_control(stage, expr, grid)
+
+        elif isinstance(grid, GridIntegrator):
+            return self._grid_integrator(stage, expr, grid)
+        else:
+            raise Exception("Unknown grid option")
+
+    def _grid_control(self, stage, expr, grid):
+        sub_expr = []
+        for k in range(stage._method.N):
+            sub_expr.append(stage._constr_apply(
+                expr, x=stage._method.X[k], u=stage._method.U[k]))
+        sub_expr.append(stage._constr_apply(
+            expr, x=stage._method.X[-1], u=stage._method.U[-1]))
+        res = [self.sol.value(elem) for elem in sub_expr]
+        time = self.sol.value(stage._method.control_grid)
+        return time, np.array(res)
+
+    def _grid_integrator(self, stage, expr, grid):
+        sub_expr = []
+        for k in range(stage._method.N):
+            for l in range(stage._method.M):
+                sub_expr.append(stage._constr_apply(
+                    expr, x=stage._method.xk[k * stage._method.M + l], u=stage._method.U[k]))
+        sub_expr.append(stage._constr_apply(
+            expr, x=stage._method.xk[-1], u=stage._method.U[-1]))
+        res = [self.sol.value(elem) for elem in sub_expr]
+        time = np.linspace(stage.t0, self.sol.value(stage.tf),
+                           stage._method.N * stage._method.M + 1)
+        return time, np.array(res)