--- conflicted
+++ resolved
@@ -1,12 +1,9 @@
 # time optimal example for mass-spring-damper system
 
 from ocpx import *
-from casadi import sumsqr, vertcat
-<<<<<<< HEAD
+from casadi import sumsqr, vertcat, sin
 import math
-=======
 import matplotlib.pyplot as plt
->>>>>>> b8ff5366
 ocp = OcpMultiStage()
 
 stage = ocp.stage(t0=0,T=ocp.free(1.0)) # T initialised at 1, T>=0
@@ -16,7 +13,8 @@
 p = stage.state()
 v = stage.state()
 u = stage.control()
-stage.set_initial(v,0) 
+
+stage.set_initial(v,sin(stage.t)) 
 stage.set_der(p,v)
 stage.set_der(v,(u - c*v - k*p)/m)
 
